--- conflicted
+++ resolved
@@ -34,19 +34,9 @@
       self,
       examples: Sequence[core.Example],
       validation_examples: Sequence[core.Example] | None = None,
-<<<<<<< HEAD
-      max_epochs: int = 100,
-      batch_size: int | None = None,
-      seed: int | None = None,
-  ):
-    self.fine_tuner.fine_tune(
-        examples, validation_examples, max_epochs, batch_size, seed
-    )
-=======
       **kwargs,
   ):
     self.fine_tuner.fine_tune(examples, validation_examples, **kwargs)
->>>>>>> e17ecf64
 
   @classmethod
   def from_default(cls, **kwargs) -> "RegressLM":
@@ -64,11 +54,7 @@
         num_encoder_layers=kwargs.get("num_encoder_layers", 2),
         num_decoder_layers=kwargs.get("num_decoder_layers", 2),
         dim_feedforward=kwargs.get("dim_feedforward", 2048),
-<<<<<<< HEAD
-        dropout=kwargs.get("dropout", 0.1),
-=======
         dropout=kwargs.get("dropout", 0.0),
->>>>>>> e17ecf64
     )
 
     fine_tuner = pytorch_model.PyTorchFineTuner(model)
@@ -80,8 +66,4 @@
     """Samples from the model."""
     examples = self.model.convert_inputs(xs)
     _, output_floats = self.model.decode(examples, num_samples)
-<<<<<<< HEAD
-    return [output_floats[i] for i in range(len(xs))]
-=======
-    return [y.squeeze(axis=0) for y in np.split(output_floats, len(xs), axis=0)]
->>>>>>> e17ecf64
+    return [y.squeeze(axis=0) for y in np.split(output_floats, len(xs), axis=0)]